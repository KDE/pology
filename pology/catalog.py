--- conflicted
+++ resolved
@@ -2502,15 +2502,9 @@
 
             # Select match groups.
             fuzzies = {}
-<<<<<<< HEAD
-            for src, fcnt in fcnts.items():
-                shares = []
-                for osrc, ccnt in ccnts[src].items():
-=======
             for src, fcnt in sorted(fcnts.items()):
                 shares = []
                 for osrc, ccnt in sorted(ccnts[src].items()):
->>>>>>> 4ed4c4db
                     share = ccnt / (fcnt + 1.0) # tip a bit to avoid fcnt of 0.x
                     if share >= minshare:
                         shares.append((osrc, share))
@@ -2519,11 +2513,7 @@
                     fuzzies[src] = [f for f, s in shares]
 
             # Update the dictionary of renamings.
-<<<<<<< HEAD
-            for src, fuzzsrcs in fuzzies.items():
-=======
             for src, fuzzsrcs in sorted(fuzzies.items()):
->>>>>>> 4ed4c4db
                 group = [src] + fuzzsrcs
                 for src in group:
                     if src not in renamings:
